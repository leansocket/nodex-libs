{
  "name": "nodex-libs",
<<<<<<< HEAD
  "version": "2.0.24",
=======
  "version": "2.1.0",
>>>>>>> 6db1c708
  "description": "A nodejs library",
  "main": "lib/index.js",
  "types": "lib/index.d.ts",
  "scripts": {
    "build": "./node_modules/.bin/tsc -p ./tsconfig.json",
    "doc": "node ./mkdoc.js",
    "prepublishOnly": "npm run build && npm run doc",
    "test": "jest --runInBand --detectOpenHandles"
  },
  "files": [
    "lib",
    "test",
    "README.md",
    "LICENCE"
  ],
  "dependencies": {
    "chalk": "^4.1.0",
    "co-body": "^6.0.0",
    "cross-spawn": "^7.0.3",
    "escape-html": "^1.0.3",
    "koa": "2.13.0",
    "koa-router": "^9.4.0",
    "koa2-cors": "^2.0.6",
    "multer": "^1.4.2",
    "mysql": "^2.18.1",
    "nodemailer": "^6.4.11",
    "tslib": "^2.0.1"
  },
  "devDependencies": {
    "@types/jest": "^26.0.13",
    "@types/node": "^14.6.4",
    "jest": "^26.4.2",
    "supertest": "^4.0.2",
    "ts-jest": "^26.3.0",
    "ts-node": "^9.0.0",
    "typedoc": "^0.19.1",
    "typedoc-plugin-markdown": "^2.4.2",
    "typescript": "^4.0.2"
  },
  "keywords": [
    "node",
    "js",
    "library"
  ],
  "author": "Cheelin Cheng",
  "license": "MIT"
}<|MERGE_RESOLUTION|>--- conflicted
+++ resolved
@@ -1,10 +1,6 @@
 {
   "name": "nodex-libs",
-<<<<<<< HEAD
-  "version": "2.0.24",
-=======
   "version": "2.1.0",
->>>>>>> 6db1c708
   "description": "A nodejs library",
   "main": "lib/index.js",
   "types": "lib/index.d.ts",
