{
  "name": "nodex-libs",
  "version": "2.4.0",
  "description": "A nodejs library",
  "main": "lib/index.js",
  "types": "lib/index.d.ts",
  "type": "commonjs",
  "scripts": {
    "build": "rimraf ./lib && tsc -p ./tsconfig.json",
    "doc": "rimraf ./doc && node ./mkdoc.js",
    "prepublishOnly": "npm run build",
    "test": "jest --runInBand --detectOpenHandles"
  },
  "files": [
    "lib",
    "test",
    "README.md",
    "LICENCE"
  ],
  "dependencies": {
    "chalk": "^4.1.2",
    "co-body": "^6.1.0",
    "cross-spawn": "^7.0.3",
    "escape-html": "^1.0.3",
    "formidable": "^1.2.6",
    "iconv-lite": "^0.6.3",
    "koa": "2.11.0",
    "koa-router": "^9.4.0",
    "koa-static-router": "^1.5.0",
    "koa2-cors": "^2.0.6",
    "mongodb": "^3.7.4",
    "multer": "^1.4.4",
    "mysql": "^2.18.1",
<<<<<<< HEAD
    "nodemailer": "^6.4.11",
    "ua-parser-js": "^0.7.28",
    "ws": "^8.13.0"
  },
  "devDependencies": {
    "@types/jest": "^26.0.13",
    "@types/koa": "^2.11.4",
    "@types/mongodb": "^3.6.1",
    "@types/node": "^14.6.4",
    "@types/ws": "^8.5.5",
    "jest": "^26.4.2",
=======
    "nodemailer": "^6.9.4",
    "ua-parser-js": "^0.7.35"
  },
  "devDependencies": {
    "@types/koa": "^2.13.7",
    "@types/mongodb": "^3.6.20",
    "@types/node": "^14.18.54",
>>>>>>> db168797
    "rimraf": "^3.0.2",
    "ts-node": "^9.1.1",
    "typescript": "^5.1.6"
  },
  "keywords": [
    "node",
    "js",
    "library"
  ],
  "author": "Cheelin Cheng",
  "repository": {
    "type": "git",
    "url": "https://github.com/leansocket/nodex-libs.git"
  },
  "license": "MIT"
}<|MERGE_RESOLUTION|>--- conflicted
+++ resolved
@@ -1,6 +1,6 @@
 {
   "name": "nodex-libs",
-  "version": "2.4.0",
+  "version": "2.4.6",
   "description": "A nodejs library",
   "main": "lib/index.js",
   "types": "lib/index.d.ts",
@@ -31,30 +31,22 @@
     "mongodb": "^3.7.4",
     "multer": "^1.4.4",
     "mysql": "^2.18.1",
-<<<<<<< HEAD
-    "nodemailer": "^6.4.11",
-    "ua-parser-js": "^0.7.28",
-    "ws": "^8.13.0"
+    "nodemailer": "^6.9.7",
+    "ua-parser-js": "^0.7.37",
+    "ws": "^8.14.2"
   },
   "devDependencies": {
-    "@types/jest": "^26.0.13",
-    "@types/koa": "^2.11.4",
-    "@types/mongodb": "^3.6.1",
-    "@types/node": "^14.6.4",
-    "@types/ws": "^8.5.5",
-    "jest": "^26.4.2",
-=======
-    "nodemailer": "^6.9.4",
-    "ua-parser-js": "^0.7.35"
-  },
-  "devDependencies": {
-    "@types/koa": "^2.13.7",
+    "@types/jest": "^26.0.24",
+    "@types/koa": "^2.13.10",
     "@types/mongodb": "^3.6.20",
-    "@types/node": "^14.18.54",
->>>>>>> db168797
+    "@types/node": "^14.18.63",
+    "@types/ws": "^8.5.8",
+    "jest": "^26.6.3",
+    "nodemailer": "^6.9.7",
     "rimraf": "^3.0.2",
     "ts-node": "^9.1.1",
-    "typescript": "^5.1.6"
+    "typescript": "^5.2.2",
+    "ua-parser-js": "^0.7.37"
   },
   "keywords": [
     "node",
